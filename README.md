<<<<<<< HEAD
# HMS Pushkit Go Severdemo
English | [中文](https://github.com/HMS-Core/hms-push-serverdemo-go/blob/master/README_ZH.md)
## Table of Contents
* [Introduction](#introduction)
* [Installation](#installation)
* [Configuration](#configuration)
* [Sample Code](#sample-code)
=======
This project was forked from [github.com/HMS-Core/hms-push-serverdemo-go](https://github.com/HMS-Core/hms-push-serverdemo-go).

# Table of Contents
* [Introduction](#introduction)
* [Installation](#installation)
* [Configuration](#configuration)
* [Supported Environments](#supported-enviroment)
>>>>>>> 91cd23df
* [License](#license)


## Introduction
Golang sample code encapsulates APIs of the HUAWEI Push Kit server. It provides many sample programs for your reference or usage.

The following describes packages of Golang sample code.
| Package   | Description |
| ----------- | ----------- |  
|examples|Sample code packages. Each package can run independently.|
|httpclient|Common package for sending network requests.|
|push|Package where APIs of the HUAWEI Push Kit server are encapsulated.|

## Installation
Before using Golang sample code, check whether the Golang environment has been installed. Golang 1.11 or a later version is recommended.
Decompress the Golang sample code package.
    
Copy the org.huawei.com package in the decompressed folder to the project vendor directory in the path specified by GOPATH.
Refresh the project and ensure that the file is successfully copied to the destination directory.
    
## Configuration 
Golang sample code uses the Client structure in the push package as the entry. Each method in the Client structure calls an API of the HUAWEI Push Kit server.
The following describes methods in the Client structure.
| Method   | Description |
| ----------- | ----------- |    
|SendMessage|   Sends a message to a device.|

To use functions provided by packages in examples, you need to set related parameters in pushcommon.go in the common package.

The following describes parameters in pushcommon.go.
| Parameter   | Description |
| ----------- | ----------- |    
|appId|App ID, which is obtained from app information.|
|appSecret|Secret access key of an app, which is obtained from app information.|
|authUrl|URL for the Huawei OAuth 2.0 service to obtain a token, please refer to [Generating an App-Level Access Token](https://developer.huawei.com/consumer/en/doc/development/parts-Guides/generating_app_level_access_token).|
|pushUrl|URL for accessing HUAWEI Push Kit, please refer to [Sending Messages](https://developer.huawei.com/consumer/en/doc/development/HMS-References/push-sendapi).|

The following table describes parameters in target.go. 
| Parameter   | Description |
| ----------- | ----------- | 
|TargetTopic|Name of a topic to be subscribed to, unsubscribed from, or queried.|
|TargetCondition|Combination of condition expressions for a message.|
|TargetToken|Token of a target device, which is obtained from the device.|
|TargetTokenArray|Tokens of all target devices, which are obtained from the devices.|

<<<<<<< HEAD
## Sample Code
Download Golang sample code in Downloading Server Sample Code.

1). Send an Android data message.
You can obtain the initialized MessageRequest instance of the data message using the NewTransparentMsgRequest method in the push/model package.
> Code location: examples/send_data_message/main.go
    
2). Send an Android notification message.
You can obtain the initialized MessageRequest instance of the notification message using the NewNotificationMsgRequest method in the push/model package.
> Code location: examples/send_notify_message/main.go
    
3). Send a message by topic.
You can send a notification message or data message to a device by topic. Specify the topic after obtaining the MessageRequest instance.
> Code location: examples/send_topic_message/main.go
    
4). Send a message by conditions.
You can send a notification message or data message to a device by conditions. Specify the conditions after obtaining the MessageRequest instance.
> Code location: examples/send_condition_message/main.go
    
5). Send a message to a Huawei quick app.
You can send a message to a quick app by setting FastAppTarget.
> Code location: examples/send_instance_app_message/main.go
    
6). Send a message through the APNs agent.
You can send a message through the APNs agent by setting Apns of the message.
> Code location: examples/send_apns_message/main.go
    
7). Send a message through the WebPush agent.
You can send a message through the WebPush agent by setting WebPush of the message.
> Code location: examples/send_webpush_message/main.go
    
8). Send a test message.
> Code location: examples/send_test_message/main.go

## Question or issues
If you want to evaluate more about HMS Core,
[r/HMSCore on Reddit](https://www.reddit.com/r/HuaweiDevelopers/) is for you to keep up with latest news about HMS Core, and to exchange insights with other developers.

If you have questions about how to use HMS samples, try the following options:
- [Stack Overflow](https://stackoverflow.com/questions/tagged/huawei-mobile-services) is the best place for any programming questions. Be sure to tag your question with 
`huawei-mobile-services`.
- [Huawei Developer Forum](https://forums.developer.huawei.com/forumPortal/en/home?fid=0101187876626530001) HMS Core Module is great for general questions, or seeking recommendations and opinions.

If you run into a bug in our samples, please submit an [issue](https://github.com/HMS-Core/hms-push-serverdemo-go/issues) to the Repository. Even better you can submit a [Pull Request](https://github.com/HMS-Core/hms-push-serverdemo-go/pulls) with a fix.

## License
Pushkit Go sample is licensed under the [Apache License, version 2.0](http://www.apache.org/licenses/LICENSE-2.0).
=======
# License
pushkit Go sample is licensed under the [Apache License, version 2.0](http://www.apache.org/licenses/LICENSE-2.0).
>>>>>>> 91cd23df
<|MERGE_RESOLUTION|>--- conflicted
+++ resolved
@@ -1,4 +1,3 @@
-<<<<<<< HEAD
 # HMS Pushkit Go Severdemo
 English | [中文](https://github.com/HMS-Core/hms-push-serverdemo-go/blob/master/README_ZH.md)
 ## Table of Contents
@@ -6,7 +5,7 @@
 * [Installation](#installation)
 * [Configuration](#configuration)
 * [Sample Code](#sample-code)
-=======
+
 This project was forked from [github.com/HMS-Core/hms-push-serverdemo-go](https://github.com/HMS-Core/hms-push-serverdemo-go).
 
 # Table of Contents
@@ -14,7 +13,7 @@
 * [Installation](#installation)
 * [Configuration](#configuration)
 * [Supported Environments](#supported-enviroment)
->>>>>>> 91cd23df
+
 * [License](#license)
 
 
@@ -60,7 +59,6 @@
 |TargetToken|Token of a target device, which is obtained from the device.|
 |TargetTokenArray|Tokens of all target devices, which are obtained from the devices.|
 
-<<<<<<< HEAD
 ## Sample Code
 Download Golang sample code in Downloading Server Sample Code.
 
@@ -107,8 +105,4 @@
 If you run into a bug in our samples, please submit an [issue](https://github.com/HMS-Core/hms-push-serverdemo-go/issues) to the Repository. Even better you can submit a [Pull Request](https://github.com/HMS-Core/hms-push-serverdemo-go/pulls) with a fix.
 
 ## License
-Pushkit Go sample is licensed under the [Apache License, version 2.0](http://www.apache.org/licenses/LICENSE-2.0).
-=======
-# License
-pushkit Go sample is licensed under the [Apache License, version 2.0](http://www.apache.org/licenses/LICENSE-2.0).
->>>>>>> 91cd23df
+Pushkit Go sample is licensed under the [Apache License, version 2.0](http://www.apache.org/licenses/LICENSE-2.0).